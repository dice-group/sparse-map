/**
 * MIT License
 *
 * Copyright (c) 2017 Thibaut Goetghebuer-Planchon <tessil@gmx.com>
 *
 * Permission is hereby granted, free of charge, to any person obtaining a copy
 * of this software and associated documentation files (the "Software"), to deal
 * in the Software without restriction, including without limitation the rights
 * to use, copy, modify, merge, publish, distribute, sublicense, and/or sell
 * copies of the Software, and to permit persons to whom the Software is
 * furnished to do so, subject to the following conditions:
 *
 * The above copyright notice and this permission notice shall be included in
 * all copies or substantial portions of the Software.
 *
 * THE SOFTWARE IS PROVIDED "AS IS", WITHOUT WARRANTY OF ANY KIND, EXPRESS OR
 * IMPLIED, INCLUDING BUT NOT LIMITED TO THE WARRANTIES OF MERCHANTABILITY,
 * FITNESS FOR A PARTICULAR PURPOSE AND NONINFRINGEMENT. IN NO EVENT SHALL THE
 * AUTHORS OR COPYRIGHT HOLDERS BE LIABLE FOR ANY CLAIM, DAMAGES OR OTHER
 * LIABILITY, WHETHER IN AN ACTION OF CONTRACT, TORT OR OTHERWISE, ARISING FROM,
 * OUT OF OR IN CONNECTION WITH THE SOFTWARE OR THE USE OR OTHER DEALINGS IN THE
 * SOFTWARE.
 */
#ifndef TSL_SPARSE_HASH_H
#define TSL_SPARSE_HASH_H

#include <algorithm>
#include <cassert>
#include <climits>
#include <cmath>
#include <cstddef>
#include <cstdint>
#include <iterator>
#include <limits>
#include <memory>
#include <stdexcept>
#include <tuple>
#include <type_traits>
#include <utility>
#include <vector>

#include "sparse_growth_policy.h"

#ifdef __INTEL_COMPILER
#include <immintrin.h>  // For _popcnt32 and _popcnt64
#endif

#ifdef _MSC_VER
#include <intrin.h>  // For __cpuid, __popcnt and __popcnt64
#endif

#ifdef TSL_DEBUG
#define tsl_sh_assert(expr) assert(expr)
#else
#define tsl_sh_assert(expr) (static_cast<void>(0))
#endif

namespace tsl {

namespace sh {
enum class probing { linear, quadratic };

enum class exception_safety { basic, strong };

enum class sparsity { high, medium, low };
}  // namespace sh

namespace detail_popcount {
/**
 * Define the popcount(ll) methods and pick-up the best depending on the
 * compiler.
 */

// From Wikipedia: https://en.wikipedia.org/wiki/Hamming_weight
inline int fallback_popcountll(unsigned long long int x) {
  static_assert(
      sizeof(unsigned long long int) == sizeof(std::uint64_t),
      "sizeof(unsigned long long int) must be equal to sizeof(std::uint64_t). "
      "Open a feature request if you need support for a platform where it "
      "isn't the case.");

  const std::uint64_t m1 = 0x5555555555555555ull;
  const std::uint64_t m2 = 0x3333333333333333ull;
  const std::uint64_t m4 = 0x0f0f0f0f0f0f0f0full;
  const std::uint64_t h01 = 0x0101010101010101ull;

  x -= (x >> 1ull) & m1;
  x = (x & m2) + ((x >> 2ull) & m2);
  x = (x + (x >> 4ull)) & m4;
  return static_cast<int>((x * h01) >> (64ull - 8ull));
}

inline int fallback_popcount(unsigned int x) {
  static_assert(sizeof(unsigned int) == sizeof(std::uint32_t) ||
                    sizeof(unsigned int) == sizeof(std::uint64_t),
                "sizeof(unsigned int) must be equal to sizeof(std::uint32_t) "
                "or sizeof(std::uint64_t). "
                "Open a feature request if you need support for a platform "
                "where it isn't the case.");

  if (sizeof(unsigned int) == sizeof(std::uint32_t)) {
    const std::uint32_t m1 = 0x55555555;
    const std::uint32_t m2 = 0x33333333;
    const std::uint32_t m4 = 0x0f0f0f0f;
    const std::uint32_t h01 = 0x01010101;

    x -= (x >> 1) & m1;
    x = (x & m2) + ((x >> 2) & m2);
    x = (x + (x >> 4)) & m4;
    return static_cast<int>((x * h01) >> (32 - 8));
  } else {
    return fallback_popcountll(x);
  }
}

#if defined(__clang__) || defined(__GNUC__)
inline int popcountll(unsigned long long int value) {
  return __builtin_popcountll(value);
}

inline int popcount(unsigned int value) { return __builtin_popcount(value); }

#elif defined(_MSC_VER)
/**
 * We need to check for popcount support at runtime on Windows with __cpuid
 * See https://msdn.microsoft.com/en-us/library/bb385231.aspx
 */
inline bool has_popcount_support() {
  int cpu_infos[4];
  __cpuid(cpu_infos, 1);
  return (cpu_infos[2] & (1 << 23)) != 0;
}

inline int popcountll(unsigned long long int value) {
#ifdef _WIN64
  static_assert(
      sizeof(unsigned long long int) == sizeof(std::int64_t),
      "sizeof(unsigned long long int) must be equal to sizeof(std::int64_t). ");

  static const bool has_popcount = has_popcount_support();
  return has_popcount
             ? static_cast<int>(__popcnt64(static_cast<std::int64_t>(value)))
             : fallback_popcountll(value);
#else
  return fallback_popcountll(value);
#endif
}

inline int popcount(unsigned int value) {
  static_assert(sizeof(unsigned int) == sizeof(std::int32_t),
                "sizeof(unsigned int) must be equal to sizeof(std::int32_t). ");

  static const bool has_popcount = has_popcount_support();
  return has_popcount
             ? static_cast<int>(__popcnt(static_cast<std::int32_t>(value)))
             : fallback_popcount(value);
}

#elif defined(__INTEL_COMPILER)
inline int popcountll(unsigned long long int value) {
  static_assert(sizeof(unsigned long long int) == sizeof(__int64), "");
  return _popcnt64(static_cast<__int64>(value));
}

inline int popcount(unsigned int value) {
  return _popcnt32(static_cast<int>(value));
}

#else
inline int popcountll(unsigned long long int x) {
  return fallback_popcountll(x);
}

inline int popcount(unsigned int x) { return fallback_popcount(x); }

#endif
}  // namespace detail_popcount


/* Replacement for const_cast in sparse_array.
 * Can be overloaded for specific fancy pointers
 * (see: include/tsl/boost_offset_pointer.h).
 * This is just a workaround.
 * The clean way would be to change the implementation to stop using const_cast.
 */
    template <typename T>
    struct Remove_Const {
        template <typename V>
        static T remove(V iter) {
            return const_cast<T>(iter);
        }
    };

namespace detail_sparse_hash {
    /* to_address can convert any raw or fancy pointer into a raw pointer.
     * It is needed for the allocator construct and destroy calls.
     * This specific implementation is based on boost 1.71.0.
     */
#if __cplusplus >= 201400L  // with 14-features
    template <typename T>
    T *to_address(T *v) noexcept { return v; }

    namespace fancy_ptr_detail {
        template <typename T>
        inline T *ptr_address(T *v, int) noexcept { return v; }

        template <typename T>
        inline auto ptr_address(const T &v, int) noexcept
        -> decltype(std::pointer_traits<T>::to_address(v)) {
            return std::pointer_traits<T>::to_address(v);
        }
        template <typename T>
        inline auto ptr_address(const T &v, long) noexcept {
            return fancy_ptr_detail::ptr_address(v.operator->(), 0);
        }
    } // namespace detail

    template <typename T> inline auto to_address(const T &v) noexcept {
        return fancy_ptr_detail::ptr_address(v, 0);
    }
#else // without 14-features
    template <typename T>
    inline T *to_address(T *v) noexcept { return v; }

    template <typename T>
    inline typename std::pointer_traits<T>::element_type * to_address(const T &v) noexcept {
        return detail_sparse_hash::to_address(v.operator->());
    }
#endif


template <typename T>
struct make_void {
  using type = void;
};

template <typename T, typename = void>
struct has_is_transparent : std::false_type {};

template <typename T>
struct has_is_transparent<T,
                          typename make_void<typename T::is_transparent>::type>
    : std::true_type {};

template <typename U>
struct is_power_of_two_policy : std::false_type {};

template <std::size_t GrowthFactor>
struct is_power_of_two_policy<tsl::sh::power_of_two_growth_policy<GrowthFactor>>
    : std::true_type {};

inline constexpr bool is_power_of_two(std::size_t value) {
  return value != 0 && (value & (value - 1)) == 0;
}

inline std::size_t round_up_to_power_of_two(std::size_t value) {
  if (is_power_of_two(value)) {
    return value;
  }

  if (value == 0) {
    return 1;
  }

  --value;
  for (std::size_t i = 1; i < sizeof(std::size_t) * CHAR_BIT; i *= 2) {
    value |= value >> i;
  }

  return value + 1;
}

template <typename T, typename U>
static T numeric_cast(U value,
                      const char *error_message = "numeric_cast() failed.") {
  T ret = static_cast<T>(value);
  if (static_cast<U>(ret) != value) {
    throw std::runtime_error(error_message);
  }

  const bool is_same_signedness =
      (std::is_unsigned<T>::value && std::is_unsigned<U>::value) ||
      (std::is_signed<T>::value && std::is_signed<U>::value);
  if (!is_same_signedness && (ret < T{}) != (value < U{})) {
    throw std::runtime_error(error_message);
  }

  return ret;
}

/**
 * Fixed size type used to represent size_type values on serialization. Need to
 * be big enough to represent a std::size_t on 32 and 64 bits platforms, and
 * must be the same size on both platforms.
 */
using slz_size_type = std::uint64_t;
static_assert(std::numeric_limits<slz_size_type>::max() >=
                  std::numeric_limits<std::size_t>::max(),
              "slz_size_type must be >= std::size_t");

template <class T, class Deserializer>
static T deserialize_value(Deserializer &deserializer) {
  // MSVC < 2017 is not conformant, circumvent the problem by removing the
  // template keyword
#if defined(_MSC_VER) && _MSC_VER < 1910
  return deserializer.Deserializer::operator()<T>();
#else
  return deserializer.Deserializer::template operator()<T>();
#endif
}

/**
 * WARNING: the sparse_array class doesn't free the ressources allocated through
 * the allocator passed in parameter in each method. You have to manually call
 * `clear(Allocator&)` when you don't need a sparse_array object anymore.
 *
 * The reason is that the sparse_array doesn't store the allocator to avoid
 * wasting space in each sparse_array when the allocator has a size > 0. It only
 * allocates/deallocates objects with the allocator that is passed in parameter.
 *
 *
 *
 * Index denotes a value between [0, BITMAP_NB_BITS), it is an index similar to
 * std::vector. Offset denotes the real position in `m_values` corresponding to
 * an index.
 *
 * We are using raw pointers instead of std::vector to avoid loosing
 * 2*sizeof(size_t) bytes to store the capacity and size of the vector in each
 * sparse_array. We know we can only store up to BITMAP_NB_BITS elements in the
 * array, we don't need such big types.
 *
 *
 * T must be nothrow move constructible and/or copy constructible.
 * Behaviour is undefined if the destructor of T throws an exception.
 *
 * See https://smerity.com/articles/2015/google_sparsehash.html for details on
 * the idea behinds the implementation.
 *
 * TODO Check to use std::realloc and std::memmove when possible
 */
template <typename T, typename Allocator, tsl::sh::sparsity Sparsity>
class sparse_array {
 public:
  using value_type = T;
  using size_type = std::uint_least8_t;
  using allocator_type = Allocator;
  using allocator_traits = std::allocator_traits<allocator_type>;
  using pointer = typename allocator_traits::pointer;
  using const_pointer = typename allocator_traits::const_pointer;
  using iterator = pointer;
  using const_iterator = const_pointer;

 private:
  static const size_type CAPACITY_GROWTH_STEP =
      (Sparsity == tsl::sh::sparsity::high) ? 2
      : (Sparsity == tsl::sh::sparsity::medium)
          ? 4
          : 8;  // (Sparsity == tsl::sh::sparsity::low)

  /**
   * Bitmap size configuration.
   * Use 32 bits for the bitmap on 32-bits or less environnement as popcount on
   * 64 bits numbers is slow on these environnement. Use 64 bits bitmap
   * otherwise.
   */
#if SIZE_MAX <= UINT32_MAX
  using bitmap_type = std::uint_least32_t;
  static const std::size_t BITMAP_NB_BITS = 32;
  static const std::size_t BUCKET_SHIFT = 5;
#else
  using bitmap_type = std::uint_least64_t;
  static const std::size_t BITMAP_NB_BITS = 64;
  static const std::size_t BUCKET_SHIFT = 6;
#endif

  static const std::size_t BUCKET_MASK = BITMAP_NB_BITS - 1;

  static_assert(is_power_of_two(BITMAP_NB_BITS),
                "BITMAP_NB_BITS must be a power of two.");
  static_assert(std::numeric_limits<bitmap_type>::digits >= BITMAP_NB_BITS,
                "bitmap_type must be able to hold at least BITMAP_NB_BITS.");
  static_assert((std::size_t(1) << BUCKET_SHIFT) == BITMAP_NB_BITS,
                "(1 << BUCKET_SHIFT) must be equal to BITMAP_NB_BITS.");
  static_assert(std::numeric_limits<size_type>::max() >= BITMAP_NB_BITS,
                "size_type must be big enough to hold BITMAP_NB_BITS.");
  static_assert(std::is_unsigned<bitmap_type>::value,
                "bitmap_type must be unsigned.");
  static_assert((std::numeric_limits<bitmap_type>::max() & BUCKET_MASK) ==
                    BITMAP_NB_BITS - 1,
                "");

 public:
  /**
   * Map an ibucket [0, bucket_count) in the hash table to a sparse_ibucket
   * (a sparse_array holds multiple buckets, so there is less sparse_array than
   * bucket_count).
   *
   * The bucket ibucket is in
   * m_sparse_buckets[sparse_ibucket(ibucket)][index_in_sparse_bucket(ibucket)]
   * instead of something like m_buckets[ibucket] in a classical hash table.
   */
  static std::size_t sparse_ibucket(std::size_t ibucket) {
    return ibucket >> BUCKET_SHIFT;
  }

  /**
   * Map an ibucket [0, bucket_count) in the hash table to an index in the
   * sparse_array which corresponds to the bucket.
   *
   * The bucket ibucket is in
   * m_sparse_buckets[sparse_ibucket(ibucket)][index_in_sparse_bucket(ibucket)]
   * instead of something like m_buckets[ibucket] in a classical hash table.
   */
  static typename sparse_array::size_type index_in_sparse_bucket(
      std::size_t ibucket) {
    return static_cast<typename sparse_array::size_type>(
        ibucket & sparse_array::BUCKET_MASK);
  }

  static std::size_t nb_sparse_buckets(std::size_t bucket_count) noexcept {
    if (bucket_count == 0) {
      return 0;
    }

    return std::max<std::size_t>(
        1, sparse_ibucket(tsl::detail_sparse_hash::round_up_to_power_of_two(
               bucket_count)));
  }

 public:
  sparse_array() noexcept
      : m_values(nullptr),
        m_bitmap_vals(0),
        m_bitmap_deleted_vals(0),
        m_nb_elements(0),
        m_capacity(0),
        m_last_array(false) {}

  //needed for "is_constructible" with no parameters
  sparse_array(std::allocator_arg_t, Allocator const&) noexcept : sparse_array() {}

  explicit sparse_array(bool last_bucket) noexcept
      : m_values(nullptr),
        m_bitmap_vals(0),
        m_bitmap_deleted_vals(0),
        m_nb_elements(0),
        m_capacity(0),
        m_last_array(last_bucket) {}

  //const Allocator needed for MoveInsertable requirement
  sparse_array(size_type capacity, Allocator const &const_alloc)
      : m_values(nullptr),
        m_bitmap_vals(0),
        m_bitmap_deleted_vals(0),
        m_nb_elements(0),
        m_capacity(capacity),
        m_last_array(false) {
    if (m_capacity > 0) {
      auto alloc = const_cast<Allocator&>(const_alloc);
      m_values = alloc.allocate(m_capacity);
      tsl_sh_assert(m_values !=
                    nullptr);  // allocate should throw if there is a failure
    }
  }

  //const Allocator needed for MoveInsertable requirement
  sparse_array(const sparse_array &other, Allocator const &const_alloc)
      : m_values(nullptr),
        m_bitmap_vals(other.m_bitmap_vals),
        m_bitmap_deleted_vals(other.m_bitmap_deleted_vals),
        m_nb_elements(0),
        m_capacity(other.m_capacity),
        m_last_array(other.m_last_array) {
    tsl_sh_assert(other.m_capacity >= other.m_nb_elements);
    if (m_capacity == 0) {
      return;
    }

    auto alloc = const_cast<Allocator&>(const_alloc);
    m_values = alloc.allocate(m_capacity);
    tsl_sh_assert(m_values !=
                  nullptr);  // allocate should throw if there is a failure
    try {
      for (size_type i = 0; i < other.m_nb_elements; i++) {
        construct_value(alloc, m_values + i, other.m_values[i]);
        m_nb_elements++;
      }
    } catch (...) {
      clear(alloc);
      throw;
    }
  }

  sparse_array(sparse_array &&other) noexcept
      : m_values(other.m_values),
        m_bitmap_vals(other.m_bitmap_vals),
        m_bitmap_deleted_vals(other.m_bitmap_deleted_vals),
        m_nb_elements(other.m_nb_elements),
        m_capacity(other.m_capacity),
        m_last_array(other.m_last_array) {
    other.m_values = nullptr;
    other.m_bitmap_vals = 0;
    other.m_bitmap_deleted_vals = 0;
    other.m_nb_elements = 0;
    other.m_capacity = 0;
  }

  //const Allocator needed for MoveInsertable requirement
  sparse_array(sparse_array &&other, Allocator const &const_alloc)
      : m_values(nullptr),
        m_bitmap_vals(other.m_bitmap_vals),
        m_bitmap_deleted_vals(other.m_bitmap_deleted_vals),
        m_nb_elements(0),
        m_capacity(other.m_capacity),
        m_last_array(other.m_last_array) {
    tsl_sh_assert(other.m_capacity >= other.m_nb_elements);
    if (m_capacity == 0) {
      return;
    }

    auto alloc = const_cast<Allocator&>(const_alloc);
    m_values = alloc.allocate(m_capacity);
    tsl_sh_assert(m_values !=
                  nullptr);  // allocate should throw if there is a failure
    try {
      for (size_type i = 0; i < other.m_nb_elements; i++) {
        construct_value(alloc, m_values + i, std::move(other.m_values[i]));
        m_nb_elements++;
      }
    } catch (...) {
      clear(alloc);
      throw;
    }
  }

  sparse_array &operator=(const sparse_array &) = delete;
  sparse_array &operator=(sparse_array &&other) noexcept{
    this->m_values = other.m_values;
    this->m_bitmap_vals = other.m_bitmap_vals;
    this->m_bitmap_deleted_vals = other.m_bitmap_deleted_vals;
    this->m_nb_elements = other.m_nb_elements;
    this->m_capacity = other.m_capacity;
    other.m_values = nullptr;
    other.m_bitmap_vals = 0;
    other.m_bitmap_deleted_vals = 0;
    other.m_nb_elements = 0;
    other.m_capacity = 0;
    return *this;
  }



  ~sparse_array() noexcept {
    // The code that manages the sparse_array must have called clear before
    // destruction. See documentation of sparse_array for more details.
    tsl_sh_assert(m_capacity == 0 && m_nb_elements == 0 && m_values == nullptr);
  }

  iterator begin() noexcept { return m_values; }
  iterator end() noexcept { return m_values + m_nb_elements; }
  const_iterator begin() const noexcept { return cbegin(); }
  const_iterator end() const noexcept { return cend(); }
  const_iterator cbegin() const noexcept { return m_values; }
  const_iterator cend() const noexcept { return m_values + m_nb_elements; }

  bool empty() const noexcept { return m_nb_elements == 0; }

  size_type size() const noexcept { return m_nb_elements; }

  void clear(allocator_type &alloc) noexcept {
    destroy_and_deallocate_values(alloc, m_values, m_nb_elements, m_capacity);

    m_values = nullptr;
    m_bitmap_vals = 0;
    m_bitmap_deleted_vals = 0;
    m_nb_elements = 0;
    m_capacity = 0;
  }

  bool last() const noexcept { return m_last_array; }

  void set_as_last() noexcept { m_last_array = true; }

  bool has_value(size_type index) const noexcept {
    tsl_sh_assert(index < BITMAP_NB_BITS);
    return (m_bitmap_vals & (bitmap_type(1) << index)) != 0;
  }

  bool has_deleted_value(size_type index) const noexcept {
    tsl_sh_assert(index < BITMAP_NB_BITS);
    return (m_bitmap_deleted_vals & (bitmap_type(1) << index)) != 0;
  }

  iterator value(size_type index) noexcept {
    tsl_sh_assert(has_value(index));
    return m_values + index_to_offset(index);
  }

  const_iterator value(size_type index) const noexcept {
    tsl_sh_assert(has_value(index));
    return m_values + index_to_offset(index);
  }

  /**
   * Return iterator to set value.
   */
  template <typename... Args>
  iterator set(allocator_type &alloc, size_type index, Args &&...value_args) {
    tsl_sh_assert(!has_value(index));

    const size_type offset = index_to_offset(index);
    insert_at_offset(alloc, offset, std::forward<Args>(value_args)...);

    m_bitmap_vals = (m_bitmap_vals | (bitmap_type(1) << index));
    m_bitmap_deleted_vals =
        (m_bitmap_deleted_vals & ~(bitmap_type(1) << index));

    m_nb_elements++;

    tsl_sh_assert(has_value(index));
    tsl_sh_assert(!has_deleted_value(index));

    return m_values + offset;
  }

  iterator erase(allocator_type &alloc, iterator position) {
    const size_type offset =
        static_cast<size_type>(std::distance(begin(), position));
    return erase(alloc, position, offset_to_index(offset));
  }

  // Return the next value or end if no next value
  iterator erase(allocator_type &alloc, iterator position, size_type index) {
    tsl_sh_assert(has_value(index));
    tsl_sh_assert(!has_deleted_value(index));

    const size_type offset =
        static_cast<size_type>(std::distance(begin(), position));
    erase_at_offset(alloc, offset);

    m_bitmap_vals = (m_bitmap_vals & ~(bitmap_type(1) << index));
    m_bitmap_deleted_vals = (m_bitmap_deleted_vals | (bitmap_type(1) << index));

    m_nb_elements--;

    tsl_sh_assert(!has_value(index));
    tsl_sh_assert(has_deleted_value(index));

    return m_values + offset;
  }

  void swap(sparse_array &other) {
    using std::swap;

    swap(m_values, other.m_values);
    swap(m_bitmap_vals, other.m_bitmap_vals);
    swap(m_bitmap_deleted_vals, other.m_bitmap_deleted_vals);
    swap(m_nb_elements, other.m_nb_elements);
    swap(m_capacity, other.m_capacity);
    swap(m_last_array, other.m_last_array);
  }

  static iterator mutable_iterator(const_iterator pos) {
    return ::tsl::Remove_Const<iterator>::template remove<const_iterator>(pos);
  }

  template <class Serializer>
  void serialize(Serializer &serializer) const {
    const slz_size_type sparse_bucket_size = m_nb_elements;
    serializer(sparse_bucket_size);

    const slz_size_type bitmap_vals = m_bitmap_vals;
    serializer(bitmap_vals);

    const slz_size_type bitmap_deleted_vals = m_bitmap_deleted_vals;
    serializer(bitmap_deleted_vals);

    for (const value_type &value : *this) {
      serializer(value);
    }
  }

  template <class Deserializer>
  static sparse_array deserialize_hash_compatible(Deserializer &deserializer,
                                                  Allocator &alloc) {
    const slz_size_type sparse_bucket_size =
        deserialize_value<slz_size_type>(deserializer);
    const slz_size_type bitmap_vals =
        deserialize_value<slz_size_type>(deserializer);
    const slz_size_type bitmap_deleted_vals =
        deserialize_value<slz_size_type>(deserializer);

    if (sparse_bucket_size > BITMAP_NB_BITS) {
      throw std::runtime_error(
          "Deserialized sparse_bucket_size is too big for the platform. "
          "Maximum should be BITMAP_NB_BITS.");
    }

    sparse_array sarray;
    if (sparse_bucket_size == 0) {
      return sarray;
    }

    sarray.m_bitmap_vals = numeric_cast<bitmap_type>(
        bitmap_vals, "Deserialized bitmap_vals is too big.");
    sarray.m_bitmap_deleted_vals = numeric_cast<bitmap_type>(
        bitmap_deleted_vals, "Deserialized bitmap_deleted_vals is too big.");

    sarray.m_capacity = numeric_cast<size_type>(
        sparse_bucket_size, "Deserialized sparse_bucket_size is too big.");
    sarray.m_values = alloc.allocate(sarray.m_capacity);

    try {
      for (size_type ivalue = 0; ivalue < sarray.m_capacity; ivalue++) {
        construct_value(alloc, sarray.m_values + ivalue,
                        deserialize_value<value_type>(deserializer));
        sarray.m_nb_elements++;
      }
    } catch (...) {
      sarray.clear(alloc);
      throw;
    }

    return sarray;
  }

  /**
   * Deserialize the values of the bucket and insert them all in sparse_hash
   * through sparse_hash.insert(...).
   */
  template <class Deserializer, class SparseHash>
  static void deserialize_values_into_sparse_hash(Deserializer &deserializer,
                                                  SparseHash &sparse_hash) {
    const slz_size_type sparse_bucket_size =
        deserialize_value<slz_size_type>(deserializer);

    const slz_size_type bitmap_vals =
        deserialize_value<slz_size_type>(deserializer);
    static_cast<void>(bitmap_vals);  // Ignore, not needed

    const slz_size_type bitmap_deleted_vals =
        deserialize_value<slz_size_type>(deserializer);
    static_cast<void>(bitmap_deleted_vals);  // Ignore, not needed

    for (slz_size_type ivalue = 0; ivalue < sparse_bucket_size; ivalue++) {
      sparse_hash.insert(deserialize_value<value_type>(deserializer));
    }
  }

 private:
  template <typename... Args>
<<<<<<< HEAD
  static void construct_value(allocator_type &alloc, value_type *value,
                              Args &&...value_args) {
=======
  static void construct_value(allocator_type &alloc, pointer value,
                              Args &&... value_args) {
>>>>>>> f9b2148c
    std::allocator_traits<allocator_type>::construct(
        alloc, detail_sparse_hash::to_address(value), std::forward<Args>(value_args)...);
  }

  static void destroy_value(allocator_type &alloc, pointer value) noexcept {
    std::allocator_traits<allocator_type>::destroy(alloc, detail_sparse_hash::to_address(value));
  }

  static void destroy_and_deallocate_values(
      allocator_type &alloc, pointer values, size_type nb_values,
      size_type capacity_values) noexcept {
    for (size_type i = 0; i < nb_values; i++) {
      destroy_value(alloc, values + i);
    }

    alloc.deallocate(values, capacity_values);
  }

  static size_type popcount(bitmap_type val) noexcept {
    if (sizeof(bitmap_type) <= sizeof(unsigned int)) {
      return static_cast<size_type>(
          tsl::detail_popcount::popcount(static_cast<unsigned int>(val)));
    } else {
      return static_cast<size_type>(tsl::detail_popcount::popcountll(val));
    }
  }

  size_type index_to_offset(size_type index) const noexcept {
    tsl_sh_assert(index < BITMAP_NB_BITS);
    return popcount(m_bitmap_vals &
                    ((bitmap_type(1) << index) - bitmap_type(1)));
  }

  // TODO optimize
  size_type offset_to_index(size_type offset) const noexcept {
    tsl_sh_assert(offset < m_nb_elements);

    bitmap_type bitmap_vals = m_bitmap_vals;
    size_type index = 0;
    size_type nb_ones = 0;

    while (bitmap_vals != 0) {
      if ((bitmap_vals & 0x1) == 1) {
        if (nb_ones == offset) {
          break;
        }

        nb_ones++;
      }

      index++;
      bitmap_vals = bitmap_vals >> 1;
    }

    return index;
  }

  size_type next_capacity() const noexcept {
    return static_cast<size_type>(m_capacity + CAPACITY_GROWTH_STEP);
  }

  /**
   * Insertion
   *
   * Two situations:
   * - Either we are in a situation where
   * std::is_nothrow_move_constructible<value_type>::value is true. In this
   * case, on insertion we just reallocate m_values when we reach its capacity
   * (i.e. m_nb_elements == m_capacity), otherwise we just put the new value at
   * its appropriate place. We can easily keep the strong exception guarantee as
   * moving the values around is safe.
   * - Otherwise we are in a situation where
   * std::is_nothrow_move_constructible<value_type>::value is false. In this
   * case on EACH insertion we allocate a new area of m_nb_elements + 1 where we
   * copy the values of m_values into it and put the new value there. On
   * success, we set m_values to this new area. Even if slower, it's the only
   * way to preserve to strong exception guarantee.
   */
  template <typename... Args, typename U = value_type,
            typename std::enable_if<
                std::is_nothrow_move_constructible<U>::value>::type * = nullptr>
  void insert_at_offset(allocator_type &alloc, size_type offset,
                        Args &&...value_args) {
    if (m_nb_elements < m_capacity) {
      insert_at_offset_no_realloc(alloc, offset,
                                  std::forward<Args>(value_args)...);
    } else {
      insert_at_offset_realloc(alloc, offset, next_capacity(),
                               std::forward<Args>(value_args)...);
    }
  }

  template <typename... Args, typename U = value_type,
            typename std::enable_if<!std::is_nothrow_move_constructible<
                U>::value>::type * = nullptr>
  void insert_at_offset(allocator_type &alloc, size_type offset,
                        Args &&...value_args) {
    insert_at_offset_realloc(alloc, offset, m_nb_elements + 1,
                             std::forward<Args>(value_args)...);
  }

  template <typename... Args, typename U = value_type,
            typename std::enable_if<
                std::is_nothrow_move_constructible<U>::value>::type * = nullptr>
  void insert_at_offset_no_realloc(allocator_type &alloc, size_type offset,
                                   Args &&...value_args) {
    tsl_sh_assert(offset <= m_nb_elements);
    tsl_sh_assert(m_nb_elements < m_capacity);

    for (size_type i = m_nb_elements; i > offset; i--) {
      construct_value(alloc, m_values + i, std::move(m_values[i - 1]));
      destroy_value(alloc, m_values + i - 1);
    }

    try {
      construct_value(alloc, m_values + offset,
                      std::forward<Args>(value_args)...);
    } catch (...) {
      for (size_type i = offset; i < m_nb_elements; i++) {
        construct_value(alloc, m_values + i, std::move(m_values[i + 1]));
        destroy_value(alloc, m_values + i + 1);
      }
      throw;
    }
  }

  template <typename... Args, typename U = value_type,
            typename std::enable_if<
                std::is_nothrow_move_constructible<U>::value>::type * = nullptr>
  void insert_at_offset_realloc(allocator_type &alloc, size_type offset,
                                size_type new_capacity, Args &&...value_args) {
    tsl_sh_assert(new_capacity > m_nb_elements);

    pointer new_values = alloc.allocate(new_capacity);
    // Allocate should throw if there is a failure
    tsl_sh_assert(new_values != nullptr);

    try {
      construct_value(alloc, new_values + offset,
                      std::forward<Args>(value_args)...);
    } catch (...) {
      alloc.deallocate(new_values, new_capacity);
      throw;
    }

    // Should not throw from here
    for (size_type i = 0; i < offset; i++) {
      construct_value(alloc, new_values + i, std::move(m_values[i]));
    }

    for (size_type i = offset; i < m_nb_elements; i++) {
      construct_value(alloc, new_values + i + 1, std::move(m_values[i]));
    }

    destroy_and_deallocate_values(alloc, m_values, m_nb_elements, m_capacity);

    m_values = new_values;
    m_capacity = new_capacity;
  }

  template <typename... Args, typename U = value_type,
            typename std::enable_if<!std::is_nothrow_move_constructible<
                U>::value>::type * = nullptr>
  void insert_at_offset_realloc(allocator_type &alloc, size_type offset,
                                size_type new_capacity, Args &&...value_args) {
    tsl_sh_assert(new_capacity > m_nb_elements);

    value_type *new_values = alloc.allocate(new_capacity);
    // Allocate should throw if there is a failure
    tsl_sh_assert(new_values != nullptr);

    size_type nb_new_values = 0;
    try {
      for (size_type i = 0; i < offset; i++) {
        construct_value(alloc, new_values + i, m_values[i]);
        nb_new_values++;
      }

      construct_value(alloc, new_values + offset,
                      std::forward<Args>(value_args)...);
      nb_new_values++;

      for (size_type i = offset; i < m_nb_elements; i++) {
        construct_value(alloc, new_values + i + 1, m_values[i]);
        nb_new_values++;
      }
    } catch (...) {
      destroy_and_deallocate_values(alloc, new_values, nb_new_values,
                                    new_capacity);
      throw;
    }

    tsl_sh_assert(nb_new_values == m_nb_elements + 1);

    destroy_and_deallocate_values(alloc, m_values, m_nb_elements, m_capacity);

    m_values = new_values;
    m_capacity = new_capacity;
  }

  /**
   * Erasure
   *
   * Two situations:
   * - Either we are in a situation where
   * std::is_nothrow_move_constructible<value_type>::value is true. Simply
   * destroy the value and left-shift move the value on the right of offset.
   * - Otherwise we are in a situation where
   * std::is_nothrow_move_constructible<value_type>::value is false. Copy all
   * the values except the one at offset into a new heap area. On success, we
   * set m_values to this new area. Even if slower, it's the only way to
   * preserve to strong exception guarantee.
   */
  template <typename... Args, typename U = value_type,
            typename std::enable_if<
                std::is_nothrow_move_constructible<U>::value>::type * = nullptr>
  void erase_at_offset(allocator_type &alloc, size_type offset) noexcept {
    tsl_sh_assert(offset < m_nb_elements);

    destroy_value(alloc, m_values + offset);

    for (size_type i = offset + 1; i < m_nb_elements; i++) {
      construct_value(alloc, m_values + i - 1, std::move(m_values[i]));
      destroy_value(alloc, m_values + i);
    }
  }

  template <typename... Args, typename U = value_type,
            typename std::enable_if<!std::is_nothrow_move_constructible<
                U>::value>::type * = nullptr>
  void erase_at_offset(allocator_type &alloc, size_type offset) {
    tsl_sh_assert(offset < m_nb_elements);

    // Erasing the last element, don't need to reallocate. We keep the capacity.
    if (offset + 1 == m_nb_elements) {
      destroy_value(alloc, m_values + offset);
      return;
    }

    tsl_sh_assert(m_nb_elements > 1);
    const size_type new_capacity = m_nb_elements - 1;

    value_type *new_values = alloc.allocate(new_capacity);
    // Allocate should throw if there is a failure
    tsl_sh_assert(new_values != nullptr);

    size_type nb_new_values = 0;
    try {
      for (size_type i = 0; i < m_nb_elements; i++) {
        if (i != offset) {
          construct_value(alloc, new_values + nb_new_values, m_values[i]);
          nb_new_values++;
        }
      }
    } catch (...) {
      destroy_and_deallocate_values(alloc, new_values, nb_new_values,
                                    new_capacity);
      throw;
    }

    tsl_sh_assert(nb_new_values == m_nb_elements - 1);

    destroy_and_deallocate_values(alloc, m_values, m_nb_elements, m_capacity);

    m_values = new_values;
    m_capacity = new_capacity;
  }

 private:
  pointer m_values;

  bitmap_type m_bitmap_vals;
  bitmap_type m_bitmap_deleted_vals;

  size_type m_nb_elements;
  size_type m_capacity;
  bool m_last_array;
};

/**
 * Internal common class used by `sparse_map` and `sparse_set`.
 *
 * `ValueType` is what will be stored by `sparse_hash` (usually `std::pair<Key,
 * T>` for map and `Key` for set).
 *
 * `KeySelect` should be a `FunctionObject` which takes a `ValueType` in
 * parameter and returns a reference to the key.
 *
 * `ValueSelect` should be a `FunctionObject` which takes a `ValueType` in
 * parameter and returns a reference to the value. `ValueSelect` should be void
 * if there is no value (in a set for example).
 *
 * The strong exception guarantee only holds if `ExceptionSafety` is set to
 * `tsl::sh::exception_safety::strong`.
 *
 * `ValueType` must be nothrow move constructible and/or copy constructible.
 * Behaviour is undefined if the destructor of `ValueType` throws.
 *
 *
 * The class holds its buckets in a 2-dimensional fashion. Instead of having a
 * linear `std::vector<bucket>` for [0, bucket_count) where each bucket stores
 * one value, we have a `std::vector<sparse_array>` (m_sparse_buckets_data)
 * where each `sparse_array` stores multiple values (up to
 * `sparse_array::BITMAP_NB_BITS`). To convert a one dimensional `ibucket`
 * position to a position in `std::vector<sparse_array>` and a position in
 * `sparse_array`, use respectively the methods
 * `sparse_array::sparse_ibucket(ibucket)` and
 * `sparse_array::index_in_sparse_bucket(ibucket)`.
 */
template <class ValueType, class KeySelect, class ValueSelect, class Hash,
          class KeyEqual, class Allocator, class GrowthPolicy,
          tsl::sh::exception_safety ExceptionSafety, tsl::sh::sparsity Sparsity,
          tsl::sh::probing Probing>
class sparse_hash : private Allocator,
                    private Hash,
                    private KeyEqual,
                    private GrowthPolicy {
 private:
  template <typename U>
  using has_mapped_type =
      typename std::integral_constant<bool, !std::is_same<U, void>::value>;

  static_assert(
      noexcept(std::declval<GrowthPolicy>().bucket_for_hash(std::size_t(0))),
      "GrowthPolicy::bucket_for_hash must be noexcept.");
  static_assert(noexcept(std::declval<GrowthPolicy>().clear()),
                "GrowthPolicy::clear must be noexcept.");

 public:
  template <bool IsConst>
  class sparse_iterator;

  using key_type = typename KeySelect::key_type;
  using value_type = ValueType;
  using hasher = Hash;
  using key_equal = KeyEqual;
  using allocator_type = Allocator;
  using reference = value_type &;
  using const_reference = const value_type &;
  using size_type = typename std::allocator_traits<allocator_type>::size_type;
  using pointer = typename std::allocator_traits<allocator_type>::pointer;
  using const_pointer = typename std::allocator_traits<allocator_type>::const_pointer;
  using difference_type = typename std::allocator_traits<allocator_type>::difference_type;
  using iterator = sparse_iterator<false>;
  using const_iterator = sparse_iterator<true>;

 private:
  using sparse_array =
      tsl::detail_sparse_hash::sparse_array<ValueType, Allocator, Sparsity>;

  using sparse_buckets_allocator = typename std::allocator_traits<
      allocator_type>::template rebind_alloc<sparse_array>;
#ifdef BOOST_CONTAINER_CONTAINER_VECTOR_HPP
  using sparse_buckets_container =
      boost::container::vector<sparse_array, sparse_buckets_allocator>;
#else
  static_assert(std::is_same<sparse_buckets_allocator, std::allocator<sparse_array>>::value, "std::vector works only with std::allocator");
  using sparse_buckets_container =
      std::vector<sparse_array, sparse_buckets_allocator>;
#endif
 public:
  /**
   * The `operator*()` and `operator->()` methods return a const reference and
   * const pointer respectively to the stored value type (`Key` for a set,
   * `std::pair<Key, T>` for a map).
   *
   * In case of a map, to get a mutable reference to the value `T` associated to
   * a key (the `.second` in the stored pair), you have to call `value()`.
   */
  template <bool IsConst>
  class sparse_iterator {
    friend class sparse_hash;

   private:
    using sparse_bucket_iterator = typename std::conditional<
        IsConst, typename sparse_buckets_container::const_iterator,
        typename sparse_buckets_container::iterator>::type;

    using sparse_array_iterator =
        typename std::conditional<IsConst,
                                  typename sparse_array::const_iterator,
                                  typename sparse_array::iterator>::type;

    /**
     * sparse_array_it should be nullptr if sparse_bucket_it ==
     * m_sparse_buckets_data.end(). (TODO better way?)
     */
    sparse_iterator(sparse_bucket_iterator sparse_bucket_it,
                    sparse_array_iterator sparse_array_it)
        : m_sparse_buckets_it(sparse_bucket_it),
          m_sparse_array_it(sparse_array_it) {}

   public:
    using iterator_category = std::forward_iterator_tag;
    using value_type = const typename sparse_hash::value_type;
    using difference_type = std::ptrdiff_t;
    using reference = value_type &;
    using pointer = typename sparse_hash::const_pointer;

    sparse_iterator() noexcept {}

    // Copy constructor from iterator to const_iterator.
    template <bool TIsConst = IsConst,
              typename std::enable_if<TIsConst>::type * = nullptr>
    sparse_iterator(const sparse_iterator<!TIsConst> &other) noexcept
        : m_sparse_buckets_it(other.m_sparse_buckets_it),
          m_sparse_array_it(other.m_sparse_array_it) {}

    sparse_iterator(const sparse_iterator &other) = default;
    sparse_iterator(sparse_iterator &&other) = default;
    sparse_iterator &operator=(const sparse_iterator &other) = default;
    sparse_iterator &operator=(sparse_iterator &&other) = default;

    const typename sparse_hash::key_type &key() const {
      return KeySelect()(*m_sparse_array_it);
    }

    template <class U = ValueSelect,
              typename std::enable_if<has_mapped_type<U>::value &&
                                      IsConst>::type * = nullptr>
    const typename U::value_type &value() const {
      return U()(*m_sparse_array_it);
    }

    template <class U = ValueSelect,
              typename std::enable_if<has_mapped_type<U>::value &&
                                      !IsConst>::type * = nullptr>
    typename U::value_type &value() {
      return U()(*m_sparse_array_it);
    }

    reference operator*() const { return *m_sparse_array_it; }

    //with fancy pointers addressof might be problematic.
    pointer operator->() const { return std::addressof(*m_sparse_array_it); }

    sparse_iterator &operator++() {
      tsl_sh_assert(m_sparse_array_it != nullptr);
      ++m_sparse_array_it;

      //vector iterator with fancy pointers have a problem with ->
      if (m_sparse_array_it == (*m_sparse_buckets_it).end()) {
        do {
          if ((*m_sparse_buckets_it).last()) {
            ++m_sparse_buckets_it;
            m_sparse_array_it = nullptr;
            return *this;
          }

          ++m_sparse_buckets_it;
        } while ((*m_sparse_buckets_it).empty());

        m_sparse_array_it = (*m_sparse_buckets_it).begin();
      }

      return *this;
    }

    sparse_iterator operator++(int) {
      sparse_iterator tmp(*this);
      ++*this;

      return tmp;
    }

    friend bool operator==(const sparse_iterator &lhs,
                           const sparse_iterator &rhs) {
      return lhs.m_sparse_buckets_it == rhs.m_sparse_buckets_it &&
             lhs.m_sparse_array_it == rhs.m_sparse_array_it;
    }

    friend bool operator!=(const sparse_iterator &lhs,
                           const sparse_iterator &rhs) {
      return !(lhs == rhs);
    }

   private:
    sparse_bucket_iterator m_sparse_buckets_it;
    sparse_array_iterator m_sparse_array_it;
  };

 public:
  sparse_hash(size_type bucket_count, const Hash &hash, const KeyEqual &equal,
              const Allocator &alloc, float max_load_factor)
      : Allocator(alloc),
        Hash(hash),
        KeyEqual(equal),
        GrowthPolicy(bucket_count),
        m_sparse_buckets_data(alloc),
        m_sparse_buckets(static_empty_sparse_bucket_ptr()),
        m_bucket_count(bucket_count),
        m_nb_elements(0),
        m_nb_deleted_buckets(0) {
    if (m_bucket_count > max_bucket_count()) {
      throw std::length_error("The map exceeds its maximum size.");
    }

    if (m_bucket_count > 0) {
      /*
       * We can't use the `vector(size_type count, const Allocator& alloc)`
       * constructor as it's only available in C++14 and we need to support
       * C++11. We thus must resize after using the `vector(const Allocator&
       * alloc)` constructor.
       *
       * We can't use `vector(size_type count, const T& value, const Allocator&
       * alloc)` as it requires the value T to be copyable.
       */
      m_sparse_buckets_data.resize(
          sparse_array::nb_sparse_buckets(bucket_count));
      m_sparse_buckets = m_sparse_buckets_data.data();

      tsl_sh_assert(!m_sparse_buckets_data.empty());
      m_sparse_buckets_data.back().set_as_last();
    }

    this->max_load_factor(max_load_factor);

    // Check in the constructor instead of outside of a function to avoid
    // compilation issues when value_type is not complete.
    static_assert(std::is_nothrow_move_constructible<value_type>::value ||
                      std::is_copy_constructible<value_type>::value,
                  "Key, and T if present, must be nothrow move constructible "
                  "and/or copy constructible.");
  }

  ~sparse_hash() { clear(); }

  sparse_hash(const sparse_hash &other)
      : Allocator(std::allocator_traits<
                  Allocator>::select_on_container_copy_construction(other)),
        Hash(other),
        KeyEqual(other),
        GrowthPolicy(other),
        m_sparse_buckets_data(
            std::allocator_traits<
                Allocator>::select_on_container_copy_construction(other)),
        m_bucket_count(other.m_bucket_count),
        m_nb_elements(other.m_nb_elements),
        m_nb_deleted_buckets(other.m_nb_deleted_buckets),
        m_load_threshold_rehash(other.m_load_threshold_rehash),
        m_load_threshold_clear_deleted(other.m_load_threshold_clear_deleted),
        m_max_load_factor(other.m_max_load_factor) {
    copy_buckets_from(other),
        m_sparse_buckets = m_sparse_buckets_data.empty()
                               ? static_empty_sparse_bucket_ptr()
                               : m_sparse_buckets_data.data();
  }

  sparse_hash(sparse_hash &&other) noexcept(
      std::is_nothrow_move_constructible<Allocator>::value
          &&std::is_nothrow_move_constructible<Hash>::value
              &&std::is_nothrow_move_constructible<KeyEqual>::value
                  &&std::is_nothrow_move_constructible<GrowthPolicy>::value
                      &&std::is_nothrow_move_constructible<
                          sparse_buckets_container>::value)
      : Allocator(std::move(other)),
        Hash(std::move(other)),
        KeyEqual(std::move(other)),
        GrowthPolicy(std::move(other)),
        m_sparse_buckets_data(std::move(other.m_sparse_buckets_data)),
        m_sparse_buckets(m_sparse_buckets_data.empty()
                             ? static_empty_sparse_bucket_ptr()
                             : m_sparse_buckets_data.data()),
        m_bucket_count(other.m_bucket_count),
        m_nb_elements(other.m_nb_elements),
        m_nb_deleted_buckets(other.m_nb_deleted_buckets),
        m_load_threshold_rehash(other.m_load_threshold_rehash),
        m_load_threshold_clear_deleted(other.m_load_threshold_clear_deleted),
        m_max_load_factor(other.m_max_load_factor) {
    other.GrowthPolicy::clear();
    other.m_sparse_buckets_data.clear();
    other.m_sparse_buckets = static_empty_sparse_bucket_ptr();
    other.m_bucket_count = 0;
    other.m_nb_elements = 0;
    other.m_nb_deleted_buckets = 0;
    other.m_load_threshold_rehash = 0;
    other.m_load_threshold_clear_deleted = 0;
  }

  sparse_hash &operator=(const sparse_hash &other) {
    if (this != &other) {
      clear();

      if (std::allocator_traits<
              Allocator>::propagate_on_container_copy_assignment::value) {
        Allocator::operator=(other);
      }

      Hash::operator=(other);
      KeyEqual::operator=(other);
      GrowthPolicy::operator=(other);

      if (std::allocator_traits<
              Allocator>::propagate_on_container_copy_assignment::value) {
        m_sparse_buckets_data =
            sparse_buckets_container(static_cast<const Allocator &>(other));
      } else {
        if (m_sparse_buckets_data.size() !=
            other.m_sparse_buckets_data.size()) {
          m_sparse_buckets_data =
              sparse_buckets_container(static_cast<const Allocator &>(*this));
        } else {
          m_sparse_buckets_data.clear();
        }
      }

      copy_buckets_from(other);
      m_sparse_buckets = m_sparse_buckets_data.empty()
                             ? static_empty_sparse_bucket_ptr()
                             : m_sparse_buckets_data.data();

      m_bucket_count = other.m_bucket_count;
      m_nb_elements = other.m_nb_elements;
      m_nb_deleted_buckets = other.m_nb_deleted_buckets;
      m_load_threshold_rehash = other.m_load_threshold_rehash;
      m_load_threshold_clear_deleted = other.m_load_threshold_clear_deleted;
      m_max_load_factor = other.m_max_load_factor;
    }

    return *this;
  }

  sparse_hash &operator=(sparse_hash &&other)  noexcept {
    clear();

    if (not std::allocator_traits<
            Allocator>::propagate_on_container_move_assignment::value
                    and (static_cast<Allocator &>(*this) != static_cast<Allocator &>(other))) {
      move_buckets_from(std::move(other));
    } else {
      static_cast<Allocator &>(*this) = std::move(static_cast<Allocator &>(other));
      m_sparse_buckets_data = std::move(other.m_sparse_buckets_data);
    }

    m_sparse_buckets = m_sparse_buckets_data.empty()
                           ? static_empty_sparse_bucket_ptr()
                           : m_sparse_buckets_data.data();

    static_cast<Hash &>(*this) = std::move(static_cast<Hash &>(other));
    static_cast<KeyEqual &>(*this) = std::move(static_cast<KeyEqual &>(other));
    static_cast<GrowthPolicy &>(*this) =
        std::move(static_cast<GrowthPolicy &>(other));
    m_bucket_count = other.m_bucket_count;
    m_nb_elements = other.m_nb_elements;
    m_nb_deleted_buckets = other.m_nb_deleted_buckets;
    m_load_threshold_rehash = other.m_load_threshold_rehash;
    m_load_threshold_clear_deleted = other.m_load_threshold_clear_deleted;
    m_max_load_factor = other.m_max_load_factor;

    other.GrowthPolicy::clear();
    other.m_sparse_buckets_data.clear();
    other.m_sparse_buckets = static_empty_sparse_bucket_ptr();
    other.m_bucket_count = 0;
    other.m_nb_elements = 0;
    other.m_nb_deleted_buckets = 0;
    other.m_load_threshold_rehash = 0;
    other.m_load_threshold_clear_deleted = 0;

    return *this;
  }

  allocator_type get_allocator() const {
    return static_cast<const Allocator &>(*this);
  }

  /*
   * Iterators
   */
  iterator begin() noexcept {
    auto begin = m_sparse_buckets_data.begin();
    //vector iterator with fancy pointers have a problem with ->
    while (begin != m_sparse_buckets_data.end() && (*begin).empty()) {
      ++begin;
    }

    //vector iterator with fancy pointers have a problem with ->
    return iterator(begin, (begin != m_sparse_buckets_data.end())
                               ? (*begin).begin()
                               : nullptr);
  }

  const_iterator begin() const noexcept { return cbegin(); }

  const_iterator cbegin() const noexcept {
    auto begin = m_sparse_buckets_data.cbegin();
    //vector iterator with fancy pointers have a problem with ->
    while (begin != m_sparse_buckets_data.cend() && (*begin).empty()) {
      ++begin;
    }

    return const_iterator(begin, (begin != m_sparse_buckets_data.cend())
                                     ? (*begin).cbegin()
                                     : nullptr);
  }

  iterator end() noexcept {
    return iterator(m_sparse_buckets_data.end(), nullptr);
  }

  const_iterator end() const noexcept { return cend(); }

  const_iterator cend() const noexcept {
    return const_iterator(m_sparse_buckets_data.cend(), nullptr);
  }

  /*
   * Capacity
   */
  bool empty() const noexcept { return m_nb_elements == 0; }

  size_type size() const noexcept { return m_nb_elements; }

  size_type max_size() const noexcept {
    return std::min(std::allocator_traits<Allocator>::max_size(),
                    m_sparse_buckets_data.max_size());
  }

  /*
   * Modifiers
   */
  void clear() noexcept {
    for (auto &bucket : m_sparse_buckets_data) {
      bucket.clear(*this);
    }

    m_nb_elements = 0;
    m_nb_deleted_buckets = 0;
  }

  template <typename P>
  std::pair<iterator, bool> insert(P &&value) {
    return insert_impl(KeySelect()(value), std::forward<P>(value));
  }

  template <typename P>
  iterator insert_hint(const_iterator hint, P &&value) {
    if (hint != cend() &&
        compare_keys(KeySelect()(*hint), KeySelect()(value))) {
      return mutable_iterator(hint);
    }

    return insert(std::forward<P>(value)).first;
  }

  template <class InputIt>
  void insert(InputIt first, InputIt last) {
    if (std::is_base_of<
            std::forward_iterator_tag,
            typename std::iterator_traits<InputIt>::iterator_category>::value) {
      const auto nb_elements_insert = std::distance(first, last);
      const size_type nb_free_buckets = m_load_threshold_rehash - size();
      tsl_sh_assert(m_load_threshold_rehash >= size());

      if (nb_elements_insert > 0 &&
          nb_free_buckets < size_type(nb_elements_insert)) {
        reserve(size() + size_type(nb_elements_insert));
      }
    }

    for (; first != last; ++first) {
      insert(*first);
    }
  }

  template <class K, class M>
  std::pair<iterator, bool> insert_or_assign(K &&key, M &&obj) {
    auto it = try_emplace(std::forward<K>(key), std::forward<M>(obj));
    if (!it.second) {
      it.first.value() = std::forward<M>(obj);
    }

    return it;
  }

  template <class K, class M>
  iterator insert_or_assign(const_iterator hint, K &&key, M &&obj) {
    if (hint != cend() && compare_keys(KeySelect()(*hint), key)) {
      auto it = mutable_iterator(hint);
      it.value() = std::forward<M>(obj);

      return it;
    }

    return insert_or_assign(std::forward<K>(key), std::forward<M>(obj)).first;
  }

  template <class... Args>
  std::pair<iterator, bool> emplace(Args &&...args) {
    return insert(value_type(std::forward<Args>(args)...));
  }

  template <class... Args>
  iterator emplace_hint(const_iterator hint, Args &&...args) {
    return insert_hint(hint, value_type(std::forward<Args>(args)...));
  }

  template <class K, class... Args>
  std::pair<iterator, bool> try_emplace(K &&key, Args &&...args) {
    return insert_impl(key, std::piecewise_construct,
                       std::forward_as_tuple(std::forward<K>(key)),
                       std::forward_as_tuple(std::forward<Args>(args)...));
  }

  template <class K, class... Args>
  iterator try_emplace_hint(const_iterator hint, K &&key, Args &&...args) {
    if (hint != cend() && compare_keys(KeySelect()(*hint), key)) {
      return mutable_iterator(hint);
    }

    return try_emplace(std::forward<K>(key), std::forward<Args>(args)...).first;
  }

  /**
   * Here to avoid `template<class K> size_type erase(const K& key)` being used
   * when we use an iterator instead of a const_iterator.
   */
  iterator erase(iterator pos) {
    tsl_sh_assert(pos != end() && m_nb_elements > 0);
      //vector iterator with fancy pointers have a problem with ->
    auto it_sparse_array_next =
        (*pos.m_sparse_buckets_it).erase(*this, pos.m_sparse_array_it);
    m_nb_elements--;
    m_nb_deleted_buckets++;

    if (it_sparse_array_next == (*pos.m_sparse_buckets_it).end()) {
      auto it_sparse_buckets_next = pos.m_sparse_buckets_it;
      do {
        ++it_sparse_buckets_next;
      } while (it_sparse_buckets_next != m_sparse_buckets_data.end() &&
              (*it_sparse_buckets_next).empty());

      if (it_sparse_buckets_next == m_sparse_buckets_data.end()) {
        return end();
      } else {
        return iterator(it_sparse_buckets_next,
                        (*it_sparse_buckets_next).begin());
      }
    } else {
      return iterator(pos.m_sparse_buckets_it, it_sparse_array_next);
    }
  }

  iterator erase(const_iterator pos) { return erase(mutable_iterator(pos)); }

  iterator erase(const_iterator first, const_iterator last) {
    if (first == last) {
      return mutable_iterator(first);
    }

    // TODO Optimize, could avoid the call to std::distance.
    const size_type nb_elements_to_erase =
        static_cast<size_type>(std::distance(first, last));
    auto to_delete = mutable_iterator(first);
    for (size_type i = 0; i < nb_elements_to_erase; i++) {
      to_delete = erase(to_delete);
    }

    return to_delete;
  }

  template <class K>
  size_type erase(const K &key) {
    return erase(key, hash_key(key));
  }

  template <class K>
  size_type erase(const K &key, std::size_t hash) {
    return erase_impl(key, hash);
  }

  void swap(sparse_hash &other) {
    using std::swap;

    if (std::allocator_traits<Allocator>::propagate_on_container_swap::value) {
      swap(static_cast<Allocator &>(*this), static_cast<Allocator &>(other));
    } else {
      tsl_sh_assert(static_cast<Allocator &>(*this) ==
                    static_cast<Allocator &>(other));
    }

    swap(static_cast<Hash &>(*this), static_cast<Hash &>(other));
    swap(static_cast<KeyEqual &>(*this), static_cast<KeyEqual &>(other));
    swap(static_cast<GrowthPolicy &>(*this),
         static_cast<GrowthPolicy &>(other));
    swap(m_sparse_buckets_data, other.m_sparse_buckets_data);
    swap(m_sparse_buckets, other.m_sparse_buckets);
    swap(m_bucket_count, other.m_bucket_count);
    swap(m_nb_elements, other.m_nb_elements);
    swap(m_nb_deleted_buckets, other.m_nb_deleted_buckets);
    swap(m_load_threshold_rehash, other.m_load_threshold_rehash);
    swap(m_load_threshold_clear_deleted, other.m_load_threshold_clear_deleted);
    swap(m_max_load_factor, other.m_max_load_factor);
  }

  /*
   * Lookup
   */
  template <
      class K, class U = ValueSelect,
      typename std::enable_if<has_mapped_type<U>::value>::type * = nullptr>
  typename U::value_type &at(const K &key) {
    return at(key, hash_key(key));
  }

  template <
      class K, class U = ValueSelect,
      typename std::enable_if<has_mapped_type<U>::value>::type * = nullptr>
  typename U::value_type &at(const K &key, std::size_t hash) {
    return const_cast<typename U::value_type &>(
        static_cast<const sparse_hash *>(this)->at(key, hash));
  }

  template <
      class K, class U = ValueSelect,
      typename std::enable_if<has_mapped_type<U>::value>::type * = nullptr>
  const typename U::value_type &at(const K &key) const {
    return at(key, hash_key(key));
  }

  template <
      class K, class U = ValueSelect,
      typename std::enable_if<has_mapped_type<U>::value>::type * = nullptr>
  const typename U::value_type &at(const K &key, std::size_t hash) const {
    auto it = find(key, hash);
    if (it != cend()) {
      return it.value();
    } else {
      throw std::out_of_range("Couldn't find key.");
    }
  }

  template <
      class K, class U = ValueSelect,
      typename std::enable_if<has_mapped_type<U>::value>::type * = nullptr>
  typename U::value_type &operator[](K &&key) {
    return try_emplace(std::forward<K>(key)).first.value();
  }

  template <class K>
  bool contains(const K &key) const {
    return contains(key, hash_key(key));
  }

  template <class K>
  bool contains(const K &key, std::size_t hash) const {
    return count(key, hash) != 0;
  }

  template <class K>
  size_type count(const K &key) const {
    return count(key, hash_key(key));
  }

  template <class K>
  size_type count(const K &key, std::size_t hash) const {
    if (find(key, hash) != cend()) {
      return 1;
    } else {
      return 0;
    }
  }

  template <class K>
  iterator find(const K &key) {
    return find_impl(key, hash_key(key));
  }

  template <class K>
  iterator find(const K &key, std::size_t hash) {
    return find_impl(key, hash);
  }

  template <class K>
  const_iterator find(const K &key) const {
    return find_impl(key, hash_key(key));
  }

  template <class K>
  const_iterator find(const K &key, std::size_t hash) const {
    return find_impl(key, hash);
  }

  template <class K>
  std::pair<iterator, iterator> equal_range(const K &key) {
    return equal_range(key, hash_key(key));
  }

  template <class K>
  std::pair<iterator, iterator> equal_range(const K &key, std::size_t hash) {
    iterator it = find(key, hash);
    return std::make_pair(it, (it == end()) ? it : std::next(it));
  }

  template <class K>
  std::pair<const_iterator, const_iterator> equal_range(const K &key) const {
    return equal_range(key, hash_key(key));
  }

  template <class K>
  std::pair<const_iterator, const_iterator> equal_range(
      const K &key, std::size_t hash) const {
    const_iterator it = find(key, hash);
    return std::make_pair(it, (it == cend()) ? it : std::next(it));
  }

  /*
   * Bucket interface
   */
  size_type bucket_count() const { return m_bucket_count; }

  size_type max_bucket_count() const {
    return m_sparse_buckets_data.max_size();
  }

  /*
   * Hash policy
   */
  float load_factor() const {
    if (bucket_count() == 0) {
      return 0;
    }

    return float(m_nb_elements) / float(bucket_count());
  }

  float max_load_factor() const { return m_max_load_factor; }

  void max_load_factor(float ml) {
    m_max_load_factor = std::max(0.1f, std::min(ml, 0.8f));
    m_load_threshold_rehash =
        size_type(float(bucket_count()) * m_max_load_factor);

    const float max_load_factor_with_deleted_buckets =
        m_max_load_factor + 0.5f * (1.0f - m_max_load_factor);
    tsl_sh_assert(max_load_factor_with_deleted_buckets > 0.0f &&
                  max_load_factor_with_deleted_buckets <= 1.0f);
    m_load_threshold_clear_deleted =
        size_type(float(bucket_count()) * max_load_factor_with_deleted_buckets);
  }

  void rehash(size_type count) {
    count = std::max(count,
                     size_type(std::ceil(float(size()) / max_load_factor())));
    rehash_impl(count);
  }

  void reserve(size_type count) {
    rehash(size_type(std::ceil(float(count) / max_load_factor())));
  }

  /*
   * Observers
   */
  hasher hash_function() const { return static_cast<const Hash &>(*this); }

  key_equal key_eq() const { return static_cast<const KeyEqual &>(*this); }

  /*
   * Other
   */
  iterator mutable_iterator(const_iterator pos) {
    auto it_sparse_buckets =
        m_sparse_buckets_data.begin() +
        std::distance(m_sparse_buckets_data.cbegin(), pos.m_sparse_buckets_it);

    return iterator(it_sparse_buckets,
                    sparse_array::mutable_iterator(pos.m_sparse_array_it));
  }

  template <class Serializer>
  void serialize(Serializer &serializer) const {
    serialize_impl(serializer);
  }

  template <class Deserializer>
  void deserialize(Deserializer &deserializer, bool hash_compatible) {
    deserialize_impl(deserializer, hash_compatible);
  }

 private:
  template <class K>
  std::size_t hash_key(const K &key) const {
    return Hash::operator()(key);
  }

  template <class K1, class K2>
  bool compare_keys(const K1 &key1, const K2 &key2) const {
    return KeyEqual::operator()(key1, key2);
  }

  size_type bucket_for_hash(std::size_t hash) const {
    const std::size_t bucket = GrowthPolicy::bucket_for_hash(hash);
    tsl_sh_assert(sparse_array::sparse_ibucket(bucket) <
                      m_sparse_buckets_data.size() ||
                  (bucket == 0 && m_sparse_buckets_data.empty()));

    return bucket;
  }

  template <class U = GrowthPolicy,
            typename std::enable_if<is_power_of_two_policy<U>::value>::type * =
                nullptr>
  size_type next_bucket(size_type ibucket, size_type iprobe) const {
    (void)iprobe;
    if (Probing == tsl::sh::probing::linear) {
      return (ibucket + 1) & this->m_mask;
    } else {
      tsl_sh_assert(Probing == tsl::sh::probing::quadratic);
      return (ibucket + iprobe) & this->m_mask;
    }
  }

  template <class U = GrowthPolicy,
            typename std::enable_if<!is_power_of_two_policy<U>::value>::type * =
                nullptr>
  size_type next_bucket(size_type ibucket, size_type iprobe) const {
    (void)iprobe;
    if (Probing == tsl::sh::probing::linear) {
      ibucket++;
      return (ibucket != bucket_count()) ? ibucket : 0;
    } else {
      tsl_sh_assert(Probing == tsl::sh::probing::quadratic);
      ibucket += iprobe;
      return (ibucket < bucket_count()) ? ibucket : ibucket % bucket_count();
    }
  }

  // TODO encapsulate m_sparse_buckets_data to avoid the managing the allocator
  void copy_buckets_from(const sparse_hash &other) {
    m_sparse_buckets_data.reserve(other.m_sparse_buckets_data.size());

    try {
      for (const auto &bucket : other.m_sparse_buckets_data) {
        m_sparse_buckets_data.emplace_back(bucket,
                                           static_cast<Allocator &>(*this));
      }
    } catch (...) {
      clear();
      throw;
    }

    tsl_sh_assert(m_sparse_buckets_data.empty() ||
                  m_sparse_buckets_data.back().last());
  }

  void move_buckets_from(sparse_hash &&other) {
    m_sparse_buckets_data.reserve(other.m_sparse_buckets_data.size());

    try {
      for (auto &&bucket : other.m_sparse_buckets_data) {
        m_sparse_buckets_data.emplace_back(std::move(bucket),
                                           static_cast<Allocator &>(*this));
      }
    } catch (...) {
      clear();
      throw;
    }

    tsl_sh_assert(m_sparse_buckets_data.empty() ||
                  m_sparse_buckets_data.back().last());
  }

  template <class K, class... Args>
  std::pair<iterator, bool> insert_impl(const K &key,
                                        Args &&...value_type_args) {
    if (size() >= m_load_threshold_rehash) {
      rehash_impl(GrowthPolicy::next_bucket_count());
    } else if (size() + m_nb_deleted_buckets >=
               m_load_threshold_clear_deleted) {
      clear_deleted_buckets();
    }
    tsl_sh_assert(!m_sparse_buckets_data.empty());

    /**
     * We must insert the value in the first empty or deleted bucket we find. If
     * we first find a deleted bucket, we still have to continue the search
     * until we find an empty bucket or until we have searched all the buckets
     * to be sure that the value is not in the hash table. We thus remember the
     * position, if any, of the first deleted bucket we have encountered so we
     * can insert it there if needed.
     */
    bool found_first_deleted_bucket = false;
    std::size_t sparse_ibucket_first_deleted = 0;
    typename sparse_array::size_type index_in_sparse_bucket_first_deleted = 0;

    const std::size_t hash = hash_key(key);
    std::size_t ibucket = bucket_for_hash(hash);

    std::size_t probe = 0;
    while (true) {
      std::size_t sparse_ibucket = sparse_array::sparse_ibucket(ibucket);
      auto index_in_sparse_bucket =
          sparse_array::index_in_sparse_bucket(ibucket);

      if (m_sparse_buckets != static_empty_sparse_bucket_ptr()) {
          if (m_sparse_buckets[sparse_ibucket].has_value(index_in_sparse_bucket)) {
              auto value_it =
                      m_sparse_buckets[sparse_ibucket].value(index_in_sparse_bucket);
              if (compare_keys(key, KeySelect()(*value_it))) {
                  return std::make_pair(
                          iterator(m_sparse_buckets_data.begin() + sparse_ibucket,
                                   value_it),
                          false);
              }
          } else if (m_sparse_buckets[sparse_ibucket].has_deleted_value(
                  index_in_sparse_bucket) &&
                     probe < m_bucket_count) {
              if (!found_first_deleted_bucket) {
                  found_first_deleted_bucket = true;
                  sparse_ibucket_first_deleted = sparse_ibucket;
                  index_in_sparse_bucket_first_deleted = index_in_sparse_bucket;
              }
          } else if (found_first_deleted_bucket) {
              auto it = insert_in_bucket(sparse_ibucket_first_deleted,
                                         index_in_sparse_bucket_first_deleted,
                                         std::forward<Args>(value_type_args)...);
              m_nb_deleted_buckets--;

              return it;
          }
          else {
              return insert_in_bucket(sparse_ibucket, index_in_sparse_bucket,
                                      std::forward<Args>(value_type_args)...);
          }
      }else {
        return insert_in_bucket(sparse_ibucket, index_in_sparse_bucket,
                                std::forward<Args>(value_type_args)...);
      }

      probe++;
      ibucket = next_bucket(ibucket, probe);
    }
  }

  template <class... Args>
  std::pair<iterator, bool> insert_in_bucket(
      std::size_t sparse_ibucket,
      typename sparse_array::size_type index_in_sparse_bucket,
<<<<<<< HEAD
      Args &&...value_type_args) {
=======
      Args &&... value_type_args) {
      // is not called when empty
>>>>>>> f9b2148c
    auto value_it = m_sparse_buckets[sparse_ibucket].set(
        *this, index_in_sparse_bucket, std::forward<Args>(value_type_args)...);
    m_nb_elements++;

    return std::make_pair(
        iterator(m_sparse_buckets_data.begin() + sparse_ibucket, value_it),
        true);
  }

  template <class K>
  size_type erase_impl(const K &key, std::size_t hash) {
    std::size_t ibucket = bucket_for_hash(hash);

    std::size_t probe = 0;

    if (m_sparse_buckets == static_empty_sparse_bucket_ptr())
      return 0;
    while (true) {
      const std::size_t sparse_ibucket = sparse_array::sparse_ibucket(ibucket);
      const auto index_in_sparse_bucket =
          sparse_array::index_in_sparse_bucket(ibucket);

      if (m_sparse_buckets[sparse_ibucket].has_value(index_in_sparse_bucket)) {
        auto value_it =
            m_sparse_buckets[sparse_ibucket].value(index_in_sparse_bucket);
        if (compare_keys(key, KeySelect()(*value_it))) {
          m_sparse_buckets[sparse_ibucket].erase(*this, value_it,
                                                 index_in_sparse_bucket);
          m_nb_elements--;
          m_nb_deleted_buckets++;

          return 1;
        }
      } else if (!m_sparse_buckets[sparse_ibucket].has_deleted_value(
                     index_in_sparse_bucket) ||
                 probe >= m_bucket_count) {
        return 0;
      }

      probe++;
      ibucket = next_bucket(ibucket, probe);
    }
  }

  template <class K>
  iterator find_impl(const K &key, std::size_t hash) {
    return mutable_iterator(
        static_cast<const sparse_hash *>(this)->find(key, hash));
  }

  template <class K>
  const_iterator find_impl(const K &key, std::size_t hash) const {
    std::size_t ibucket = bucket_for_hash(hash);

    std::size_t probe = 0;
    while (true) {
      const std::size_t sparse_ibucket = sparse_array::sparse_ibucket(ibucket);
      const auto index_in_sparse_bucket =
          sparse_array::index_in_sparse_bucket(ibucket);

      if (m_sparse_buckets == static_empty_sparse_bucket_ptr()) {
          return cend();
      }if (m_sparse_buckets[sparse_ibucket].has_value(index_in_sparse_bucket)) {
        auto value_it =
            m_sparse_buckets[sparse_ibucket].value(index_in_sparse_bucket);
        if (compare_keys(key, KeySelect()(*value_it))) {
          return const_iterator(m_sparse_buckets_data.cbegin() + sparse_ibucket,
                                value_it);
        }
      } else if (!m_sparse_buckets[sparse_ibucket].has_deleted_value(
                     index_in_sparse_bucket) ||
                 probe >= m_bucket_count) {
        return cend();
      }

      probe++;
      ibucket = next_bucket(ibucket, probe);
    }
  }

  void clear_deleted_buckets() {
    // TODO could be optimized, we could do it in-place instead of allocating a
    // new bucket array.
    rehash_impl(m_bucket_count);
    tsl_sh_assert(m_nb_deleted_buckets == 0);
  }

  template <tsl::sh::exception_safety U = ExceptionSafety,
            typename std::enable_if<U == tsl::sh::exception_safety::basic>::type
                * = nullptr>
  void rehash_impl(size_type count) {
    sparse_hash new_table(count, static_cast<Hash &>(*this),
                          static_cast<KeyEqual &>(*this),
                          static_cast<Allocator &>(*this), m_max_load_factor);

    for (auto &bucket : m_sparse_buckets_data) {
      for (auto &val : bucket) {
        new_table.insert_on_rehash(std::move(val));
      }

      // TODO try to reuse some of the memory
      bucket.clear(*this);
    }

    new_table.swap(*this);
  }

  /**
   * TODO: For now we copy each element into the new map. We could move
   * them if they are nothrow_move_constructible without triggering
   * any exception if we reserve enough space in the sparse arrays beforehand.
   */
  template <tsl::sh::exception_safety U = ExceptionSafety,
            typename std::enable_if<
                U == tsl::sh::exception_safety::strong>::type * = nullptr>
  void rehash_impl(size_type count) {
    sparse_hash new_table(count, static_cast<Hash &>(*this),
                          static_cast<KeyEqual &>(*this),
                          static_cast<Allocator &>(*this), m_max_load_factor);

    for (const auto &bucket : m_sparse_buckets_data) {
      for (const auto &val : bucket) {
        new_table.insert_on_rehash(val);
      }
    }

    new_table.swap(*this);
  }

  template <typename K>
  void  insert_on_rehash(K &&key_value) {
    const key_type &key = KeySelect()(key_value);

    const std::size_t hash = hash_key(key);
    std::size_t ibucket = bucket_for_hash(hash);

    std::size_t probe = 0;
    while (true) {
      std::size_t sparse_ibucket = sparse_array::sparse_ibucket(ibucket);
      auto index_in_sparse_bucket =
          sparse_array::index_in_sparse_bucket(ibucket);

      if (!m_sparse_buckets[sparse_ibucket].has_value(index_in_sparse_bucket)) {
        m_sparse_buckets[sparse_ibucket].set(*this, index_in_sparse_bucket,
                                             std::forward<K>(key_value));
        m_nb_elements++;

        return;
      } else {
        tsl_sh_assert(!compare_keys(
            key, KeySelect()(*m_sparse_buckets[sparse_ibucket].value(
                     index_in_sparse_bucket))));
      }

      probe++;
      ibucket = next_bucket(ibucket, probe);
    }
  }

  template <class Serializer>
  void serialize_impl(Serializer &serializer) const {
    const slz_size_type version = SERIALIZATION_PROTOCOL_VERSION;
    serializer(version);

    const slz_size_type bucket_count = m_bucket_count;
    serializer(bucket_count);

    const slz_size_type nb_sparse_buckets = m_sparse_buckets_data.size();
    serializer(nb_sparse_buckets);

    const slz_size_type nb_elements = m_nb_elements;
    serializer(nb_elements);

    const slz_size_type nb_deleted_buckets = m_nb_deleted_buckets;
    serializer(nb_deleted_buckets);

    const float max_load_factor = m_max_load_factor;
    serializer(max_load_factor);

    for (const auto &bucket : m_sparse_buckets_data) {
      bucket.serialize(serializer);
    }
  }

  template <class Deserializer>
  void deserialize_impl(Deserializer &deserializer, bool hash_compatible) {
    tsl_sh_assert(
        m_bucket_count == 0 &&
        m_sparse_buckets_data.empty());  // Current hash table must be empty

    const slz_size_type version =
        deserialize_value<slz_size_type>(deserializer);
    // For now we only have one version of the serialization protocol.
    // If it doesn't match there is a problem with the file.
    if (version != SERIALIZATION_PROTOCOL_VERSION) {
      throw std::runtime_error(
          "Can't deserialize the sparse_map/set. The "
          "protocol version header is invalid.");
    }

    const slz_size_type bucket_count_ds =
        deserialize_value<slz_size_type>(deserializer);
    const slz_size_type nb_sparse_buckets =
        deserialize_value<slz_size_type>(deserializer);
    const slz_size_type nb_elements =
        deserialize_value<slz_size_type>(deserializer);
    const slz_size_type nb_deleted_buckets =
        deserialize_value<slz_size_type>(deserializer);
    const float max_load_factor = deserialize_value<float>(deserializer);

    if (!hash_compatible) {
      this->max_load_factor(max_load_factor);
      reserve(numeric_cast<size_type>(nb_elements,
                                      "Deserialized nb_elements is too big."));
      for (slz_size_type ibucket = 0; ibucket < nb_sparse_buckets; ibucket++) {
        sparse_array::deserialize_values_into_sparse_hash(deserializer, *this);
      }
    } else {
      m_bucket_count = numeric_cast<size_type>(
          bucket_count_ds, "Deserialized bucket_count is too big.");

      GrowthPolicy::operator=(GrowthPolicy(m_bucket_count));
      // GrowthPolicy should not modify the bucket count we got from
      // deserialization
      if (m_bucket_count != bucket_count_ds) {
        throw std::runtime_error(
            "The GrowthPolicy is not the same even though "
            "hash_compatible is true.");
      }

      if (nb_sparse_buckets !=
          sparse_array::nb_sparse_buckets(m_bucket_count)) {
        throw std::runtime_error("Deserialized nb_sparse_buckets is invalid.");
      }

      m_nb_elements = numeric_cast<size_type>(
          nb_elements, "Deserialized nb_elements is too big.");
      m_nb_deleted_buckets = numeric_cast<size_type>(
          nb_deleted_buckets, "Deserialized nb_deleted_buckets is too big.");

      m_sparse_buckets_data.reserve(numeric_cast<size_type>(
          nb_sparse_buckets, "Deserialized nb_sparse_buckets is too big."));
      for (slz_size_type ibucket = 0; ibucket < nb_sparse_buckets; ibucket++) {
        m_sparse_buckets_data.emplace_back(
            sparse_array::deserialize_hash_compatible(
                deserializer, static_cast<Allocator &>(*this)));
      }

      if (!m_sparse_buckets_data.empty()) {
        m_sparse_buckets_data.back().set_as_last();
        m_sparse_buckets = m_sparse_buckets_data.data();
      }

      this->max_load_factor(max_load_factor);
      if (load_factor() > this->max_load_factor()) {
        throw std::runtime_error(
            "Invalid max_load_factor. Check that the serializer and "
            "deserializer support "
            "floats correctly as they can be converted implicitely to ints.");
      }
    }
  }

 public:
  static const size_type DEFAULT_INIT_BUCKET_COUNT = 0;
  static constexpr float DEFAULT_MAX_LOAD_FACTOR = 0.5f;

  /**
   * Protocol version currenlty used for serialization.
   */
  static const slz_size_type SERIALIZATION_PROTOCOL_VERSION = 1;

  using sparse_array_ptr = typename std::allocator_traits<allocator_type>::template rebind_traits<sparse_array>::pointer;
  /**
   * Return an nullptr to indicate an empty bucket
   */
  static sparse_array_ptr static_empty_sparse_bucket_ptr() {
    return {};
  }

 private:
  sparse_buckets_container m_sparse_buckets_data;


  /**
   * Points to m_sparse_buckets_data.data() if !m_sparse_buckets_data.empty()
   * otherwise points to static_empty_sparse_bucket_ptr. This variable is useful
   * to avoid the cost of checking if m_sparse_buckets_data is empty when trying
   * to find an element.
   *
   * TODO Remove m_sparse_buckets_data and only use a pointer instead of a
   * pointer+vector to save some space in the sparse_hash object.
   */

  sparse_array_ptr m_sparse_buckets;

  size_type m_bucket_count;
  size_type m_nb_elements;
  size_type m_nb_deleted_buckets;

  /**
   * Maximum that m_nb_elements can reach before a rehash occurs automatically
   * to grow the hash table.
   */
  size_type m_load_threshold_rehash;

  /**
   * Maximum that m_nb_elements + m_nb_deleted_buckets can reach before cleaning
   * up the buckets marked as deleted.
   */
  size_type m_load_threshold_clear_deleted;
  float m_max_load_factor;
};

}  // namespace detail_sparse_hash
}  // namespace tsl

#endif<|MERGE_RESOLUTION|>--- conflicted
+++ resolved
@@ -749,13 +749,8 @@
 
  private:
   template <typename... Args>
-<<<<<<< HEAD
-  static void construct_value(allocator_type &alloc, value_type *value,
-                              Args &&...value_args) {
-=======
   static void construct_value(allocator_type &alloc, pointer value,
                               Args &&... value_args) {
->>>>>>> f9b2148c
     std::allocator_traits<allocator_type>::construct(
         alloc, detail_sparse_hash::to_address(value), std::forward<Args>(value_args)...);
   }
@@ -1994,12 +1989,8 @@
   std::pair<iterator, bool> insert_in_bucket(
       std::size_t sparse_ibucket,
       typename sparse_array::size_type index_in_sparse_bucket,
-<<<<<<< HEAD
       Args &&...value_type_args) {
-=======
-      Args &&... value_type_args) {
       // is not called when empty
->>>>>>> f9b2148c
     auto value_it = m_sparse_buckets[sparse_ibucket].set(
         *this, index_in_sparse_bucket, std::forward<Args>(value_type_args)...);
     m_nb_elements++;
